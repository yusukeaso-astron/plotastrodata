--- conflicted
+++ resolved
@@ -315,72 +315,7 @@
             dnan = np.full(shape, d[0] * np.nan)
             return np.concatenate((d, dnan), axis=0)
         self.skipfill = skipfill
-<<<<<<< HEAD
-=======
-        
-        def readfits(fitsimage: str, Tb: bool = False,
-                     sigma: str or float = None,
-                     center: str = None, restfrq: float = None) -> tuple:
-            """Use fits2data() to read a fits file.
-
-            Args:
-                fitsimage (str): Input fits name.
-                Tb (bool, optional):
-                    True means the output data are brightness temperature.
-                    Defaults to False.
-                sigma (str or float, optional):
-                    Noise level or method for measuring it. Defaults to None.
-                center (str, optional):
-                    Text coordinates like '12h34m56.7s 12d34m56.7s.
-                    Defaults to None.
-                restfrq (float, optional):
-                    Used for velocity and brightness T. Defaults to None.
-
-            Returns:
-                list: [data, (x, y or v), (bmaj, bmin, bpa), bunit, rms]
-            """
-            data, grid, beam, bunit, rms \
-                = fits2data(fitsimage=fitsimage, Tb=Tb, log=False,
-                            sigma=sigma, restfrq=restfrq, center=center,
-                            rmax=rmax, dist=dist, xoff=xoff, yoff=yoff,
-                            vsys=vsys, vmin=vmin, vmax=vmax, pv=pv)
-            if grid[2] is not None and grid[2][1] < grid[2][0]:
-                data, grid[2] = data[::-1], grid[2][::-1]
-                print('Inverted velocity.')
-            a = [data, grid[:2], beam, bunit, rms]
-            if pv: a[1] = grid[:3:2]
-            if swapxy:
-                a[1] = a[1][::-1]
-                a[0] = np.moveaxis(a[0], 1, 0)
-            return a
-        self.readfits = readfits
-        
-        def readdata(data: list = None, x: list = None,
-                     y: list = None, v: list = None) -> list:
-            """Input data without a fits file.
-
-            Args:
-                data (list, optional): 2D or 3D array. Defaults to None.
-                x (list, optional): 1D array. Defaults to None.
-                y (list, optional): 1D array. Defaults to None.
-                v (list, optional): 1D array. Defaults to None.
-
-            Returns:
-                list: [data, (x, y or v)]
-            """
-            dataout, grid = trim(data=data, x=x, y=y, v=v,
-                                 xlim=xlim, ylim=ylim, vlim=vlim, pv=pv)
-            if grid[2] is not None and grid[2][1] < grid[2][0]:
-                dataout, grid[2] = dataout[::-1], grid[2][::-1]
-                print('Inverted velocity.')
-            a = [dataout, grid[:2]]
-            if pv: a[1] = grid[:3:2]
-            if swapxy:
-                a[1] = a[1][::-1]
-                a[0] = np.moveaxis(a[0], 1, 0)
-            return a
-        self.readdata = readdata
->>>>>>> 559d697e
+
 
         def read(d, skip, cfactor: float =1):
             if d.center == 'common': d.center = self.center
